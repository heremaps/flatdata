//! This module contains traits and macros that are used by generated code to
//! define flatdata's structs, archives and resources.
//!
//! # Archive
//!
//! A flatdata archive is introduced by `define_archive`. It defines two types
//! `ArchiveName` and `ArchiveNameBuilder` for reading resp. writing data.

use crate::{error::ResourceStorageError, storage::ResourceStorage};

use std::{fmt::Debug, rc::Rc};

#[doc(hidden)]
pub use std::marker;

/// A flatdata archive representing serialized data.
///
/// Each archive in generated code implements this trait.
pub trait Archive: Debug + Clone {
    /// Name of the archive.
    const NAME: &'static str;
    /// Schema of the archive.
    ///
    /// Used for verifying the integrity of the archive when opening.
    const SCHEMA: &'static str;

    /// Opens the archive with name `NAME` and schema `SCHEMA` in the given
    /// storage for reading.
    ///
    /// When opening the archive, the schema of the archive and the schema
    /// stored in the storage are compared as strings. If there is a
    /// difference, an Error [`ResourceStorageError::WrongSignature`](enum.
    /// ResourceStorageError.html) is returned containing a detailed diff
    /// of both schemata.
    ///
    /// All resources are in the archive are also opened and their schemata are
    /// verified. If any non-optional resource is missing or has a wrong
    /// signature (unexpected schema), the operation will fail. Therefore,
    /// it is not possible to open partially written archive.
    fn open(storage: Rc<ResourceStorage>) -> Result<Self, ResourceStorageError>;
}

/// A flatdata archive builder for serializing data.
///
/// For each archive in generated code there is a corresponding archive builder
/// which implements this trait.
pub trait ArchiveBuilder: Clone {
    /// Name of the archive associated with this archive builder.
    const NAME: &'static str;
    /// Schema of the archive associated with this archive builder.
    ///
    /// Used only for debug and inspection purposes.
    const SCHEMA: &'static str;

    /// Creates an archive with name `NAME` and schema `SCHEMA` in the given
    /// storage for writing.
    ///
    /// If the archive is successfully created, the storage will contain the
    /// archive and archives schema. Archive's resources need to be written
    /// separately by using the corresponding generated methods:
    ///
    /// * `set_struct`
    /// * `set_vector`
    /// * `start_vector`/`finish_vector`
    /// * `start_multivector`/`finish_multivector`.
    ///
    /// For more information about how to write resources, cf. the
    /// [coappearances] example.
    ///
    /// [coappearances]: https://github.com/boxdot/flatdata-rs/blob/master/tests/coappearances_test.rs#L159
    fn new(storage: Rc<ResourceStorage>) -> Result<Self, ResourceStorageError>;
}

/// Macro used by generator to define a flatdata archive and corresponding
/// archive builder.
#[doc(hidden)]
#[macro_export]
macro_rules! define_archive {
    // static if
    (@if, true, $true_block:block, $false_block:block) => {
        $true_block
    };
    (@if, false, $true_block:block, $false_block:block) => {
        $false_block
    };

    // define member types
    (@members, multivector(true $($args:tt)*)) => {
        Option<($crate::MemoryDescriptor, $crate::MemoryDescriptor)>
    };
    (@members, multivector(false $($args:tt)*)) => {
        ($crate::MemoryDescriptor, $crate::MemoryDescriptor)
    };
    (@members, archive(true, $schema:expr, $type:path, $builder_type:path)) => {
        Option<$type>
    };
    (@members, archive(false, $schema:expr, $type:path, $builder_type:path)) => {
        $type
    };
    (@members, $type:ident(true $($args:tt)*)) => {
        Option<$crate::MemoryDescriptor>
    };
    (@members, $type:ident(false $($args:tt)*)) => {
        $crate::MemoryDescriptor
    };

    // check resources
    (@check, $res:expr,false) => {
        $res?
    };
    (@check, $res:expr,true) => {
        $res.ok()
    };

    // read resources
    (@read, $storage:ident, raw_data($name:ident, $optional:ident, $schema:expr, $setter:ident)) => {{
        define_archive!(@check,
            Self::read_resource(&*$storage, stringify!($name), $schema),
            $optional
        )
    }};
    (@read, $storage:ident, struct($name:ident, $optional:ident, $schema:expr, $setter:ident, $type:path)) => {{
        define_archive!(@check,
            Self::read_resource(&*$storage, stringify!($name), $schema),
            $optional
        )
    }};
    (@read, $storage:ident, vector($name:ident, $optional:ident, $schema:expr, $setter:ident, $starter:ident, $type:path)) => {{
        define_archive!(@check,
            Self::read_resource(&*$storage, stringify!($name), $schema),
            $optional
        )
    }};
    (@read, $storage:ident, multivector($name:ident, $optional:ident, $schema:expr, $starter:ident, $variadic_type:path, $index:ident, $index_type:path)) => {{
        let index_schema = &format!("index({})", $schema);
        let index = define_archive!(@check,
            Self::read_resource(&*$storage, stringify!($index), &index_schema),
            $optional
        );
        let data = define_archive!(@check,
            Self::read_resource(&*$storage, stringify!($name), $schema),
            $optional
        );
        define_archive!(@if,
            $optional,
            {
                match (index, data) {
                    (Some(a), Some(b)) => Some((a, b)),
                    _ => None,
                }
            },
            { (index, data) }
        )
    }};
    (@read, $storage:ident, archive($name:ident, $optional:ident, $schema:expr, $type:path, $builder_type:path)) => {{
        type Archive = $type;
        define_archive!(@check,
            Archive::open($storage.subdir(&stringify!($name))),
            $optional
        )
    }};

    // resource getters
    (@get, raw_data($name:ident, true, $schema:expr, $setter:ident)) => {
        pub fn $name(&self) -> Option<&[u8]> {
            self.$name.as_ref().map(|mem_desc| {unsafe{mem_desc.as_bytes()}})
        }
    };
    (@get, raw_data($name:ident, false, $schema:expr, $setter:ident)) => {
        pub fn $name(&self) -> &[u8] {
            unsafe {self.$name.as_bytes()}
        }
    };
    (@get, struct($name:ident, true, $schema:expr, $setter:ident, $type:path)) => {
        pub fn $name(&self) -> Option<<$type as $crate::Struct>::Item>
        {
            self.$name.as_ref().map(|mem_desc| {<$type as $crate::Struct>::create(&unsafe{mem_desc.as_bytes()})})
        }
    };
    (@get, struct($name:ident, false, $schema:expr, $setter:ident, $type:path)) => {
        pub fn $name(&self) -> <$type as $crate::Struct>::Item
        {
            <$type as $crate::Struct>::create(&unsafe{self.$name.as_bytes()})
        }
    };
    (@get, vector($name:ident, true, $schema:expr, $setter:ident, $starter:ident, $type:path)) => {
        pub fn $name(&self) -> Option<$crate::ArrayView<$type>>
        {
            self.$name.as_ref().map(|x|$crate::ArrayView::new(unsafe{x.as_bytes()}))
        }
    };
    (@get, vector($name:ident, false, $schema:expr, $setter:ident, $starter:ident, $type:path)) => {
        pub fn $name(&self) -> $crate::ArrayView<$type>
        {
            $crate::ArrayView::new(&unsafe{self.$name.as_bytes()})
        }
    };
    (@get, multivector($name:ident, true, $schema:expr, $starter:ident, $variadic_type:path, $index:ident, $index_type:path)) => {
        pub fn $name(&self) -> Option<$crate::MultiArrayView<$variadic_type>>
        {
            self.$name.as_ref()
                .map(|(index, data)|{
                    $crate::MultiArrayView::new($crate::ArrayView::new(unsafe{index.as_bytes()}), unsafe{data.as_bytes()})
                })
        }
    };
    (@get, multivector($name:ident, false, $schema:expr, $starter:ident, $variadic_type:path, $index:ident, $index_type:path)) => {
        pub fn $name(&self) -> $crate::MultiArrayView<$variadic_type>
        {
            $crate::MultiArrayView::new(
                $crate::ArrayView::new(&unsafe{self.$name.0.as_bytes()}),
                &unsafe{self.$name.1.as_bytes()},
            )
        }
    };
    (@get, archive($name:ident, true, $schema:expr, $type:path, $builder_type:path)) => {
        pub fn $name(&self) -> Option<&$type>
        {
            self.$name.as_ref()
        }
    };
    (@get, archive($name:ident, false, $schema:expr, $type:path, $builder_type:path)) => {
        pub fn $name(&self) -> &$type
        {
            &self.$name
        }
    };

    // resource setters
    (@set, raw_data($name:ident, $optional:ident, $schema:expr, $setter:ident)) => {
        pub fn $setter(&self, data: &[u8]) -> ::std::io::Result<()> {
            self.storage.write(stringify!($name), $schema, data)
        }
    };
    (@set, struct($name:ident, $optional:ident, $schema:expr, $setter:ident, $type:path)) => {
        pub fn $setter(&self, resource: <$type as $crate::Struct>::Item) -> ::std::io::Result<()> {
            let data = unsafe {
                ::std::slice::from_raw_parts(resource.as_ptr(), <$type as $crate::Struct>::SIZE_IN_BYTES)
            };
            self.storage.write(stringify!($name), $schema, data)
        }
    };
    (@set, vector($name:ident, $optional:ident, $schema:expr, $setter:ident, $starter:ident, $type:path)) => {
        pub fn $setter(&self, vector: &$crate::ArrayView<$type>) -> ::std::io::Result<()> {
            self.storage.write(stringify!($name), $schema, vector.as_ref())
        }

        pub fn $starter(&self) -> ::std::io::Result<$crate::ExternalVector<$type>> {
            $crate::create_external_vector(&*self.storage, stringify!($name), $schema)
        }
    };
    (@set, multivector($name:ident, $optional:ident, $schema:expr, $starter:ident, $variadic_type:path, $index:ident, $index_type:path)) => {
        pub fn $starter(&self) -> ::std::io::Result<$crate::MultiVector<$variadic_type>> {
            $crate::create_multi_vector(&*self.storage, stringify!($name), $schema)
        }
    };
    (@set, archive($name:ident, $optional:ident, $schema:expr, $type:path, $builder_type:path)) => {
        pub fn $name(&self) -> Result<$builder_type, $crate::ResourceStorageError> {
            use $crate::ArchiveBuilder;
            let storage = self.storage.subdir(stringify!($name));
            type Builder = $builder_type;
            Builder::new(storage)
        }
    };

    // main entry point
    ($name:ident, $builder_name:ident, $archive_schema:expr;
        $($resource_type:ident($resource_name:ident, $is_optional:ident $($args:tt)* ),)*
    ) => {
        #[derive(Clone)]
        pub struct $name {
            _storage: ::std::rc::Rc<$crate::ResourceStorage>
            $(, $resource_name: define_archive!(@members, $resource_type($is_optional $($args)*)))*
        }

        impl $name {
            fn read_resource(
                storage: &$crate::ResourceStorage,
                name: &str,
                schema: &str,
            ) -> Result<$crate::MemoryDescriptor, $crate::ResourceStorageError>
            {
                storage.read(name, schema).map(|x| $crate::MemoryDescriptor::new(&x))
            }

<<<<<<< HEAD
            $(define_archive!(@get, $resource_type($resource_name, $is_optional $($args)* ));)*
=======
            $(pub fn $struct_resource(&self) -> opt!(
                <$struct_type as $crate::Struct>::Item, $is_optional_struct)
            {
                static_if!($is_optional_struct, {
                    self.$struct_resource.as_ref().map(|mem_desc| {
                        <$struct_type as $crate::Struct>::create(&unsafe{mem_desc.as_bytes()})
                    })
                }, {
                    <$struct_type as $crate::Struct>::create(&unsafe{self.$struct_resource.as_bytes()})
                })
            })*

            $(pub fn $vector_resource(&self) -> opt!(
                $crate::ArrayView<$element_type>, $is_optional_vector)
            {
                static_if!($is_optional_vector, {
                    self.$vector_resource.as_ref().map(|x|$crate::ArrayView::new(unsafe{x.as_bytes()}))
                }, {
                    $crate::ArrayView::new(&unsafe{self.$vector_resource.as_bytes()})
                })
            })*

            $(pub fn $multivector_resource(&self) -> opt!(
                $crate::MultiArrayView<$variadic_type>, $is_optional_multivector)
            {
                static_if!($is_optional_multivector, {
                    let index_mem_desc = &self.$multivector_resource.0.as_ref();
                    let res_mem_desc = &self.$multivector_resource.1.as_ref();
                    index_mem_desc
                        .map(|x|$crate::ArrayView::new(unsafe{x.as_bytes()}))
                        .and_then(|index| {
                            res_mem_desc.map(|mem_desc| {
                                $crate::MultiArrayView::new(index, unsafe{mem_desc.as_bytes()})
                            })
                        })
                }, {
                    $crate::MultiArrayView::new(
                        $crate::ArrayView::new(&unsafe{self.$multivector_resource.0.as_bytes()}),
                        &unsafe{self.$multivector_resource.1.as_bytes()},
                    )
                })
            })*

            $(pub fn $raw_data_resource(&self) -> opt!($crate::RawData, $is_optional_raw_data) {
                static_if!($is_optional_raw_data, {
                    self.$raw_data_resource.as_ref().map(|mem_desc| {
                        $crate::RawData::new(unsafe { mem_desc.as_bytes() })
                    })
                }, {
                    $crate::RawData::new(unsafe { self.$raw_data_resource.as_bytes() })
                })
            })*

            $(pub fn $subarchive_resource(&self) -> opt!(
                &$subarchive_type, $is_optional_subarchive)
            {
                static_if!($is_optional_subarchive, {
                    self.$subarchive_resource.as_ref()
                }, {
                    &self.$subarchive_resource
                })
            })*
>>>>>>> 417e6142

            fn signature_name(archive_name: &str) -> String {
                format!("{}.archive", archive_name)
            }
        }

        impl ::std::fmt::Debug for $name {
            fn fmt(&self, f: &mut ::std::fmt::Formatter) -> ::std::fmt::Result {
                write!(f,
                    concat!(stringify!($name), " {{ ",
                        flatdata_intersperse!($(concat!(stringify!($resource_name), ": {:?}")),*),
                    " }}"),
                    $(self.$resource_name(), )*
                )
            }
        }

        impl $crate::Archive for $name {
            const NAME: &'static str = stringify!($name);
            const SCHEMA: &'static str = $archive_schema;

            fn open(storage: ::std::rc::Rc<$crate::ResourceStorage>)
                -> ::std::result::Result<Self, $crate::ResourceStorageError>
            {
                storage.read(&Self::signature_name(Self::NAME), Self::SCHEMA)?;

                $(let $resource_name = define_archive!(@read, storage, $resource_type($resource_name, $is_optional $($args)* ));)*

                Ok(Self {
                    _storage: storage
                    $(,$resource_name)*
                })
            }
        }

        #[derive(Clone, Debug)]
        pub struct $builder_name {
            storage: ::std::rc::Rc<$crate::ResourceStorage>
        }

        impl $builder_name {
            $(define_archive!(@set, $resource_type($resource_name, $is_optional $($args)* ));)*
        }

        impl $crate::ArchiveBuilder for $builder_name {
            const NAME: &'static str = stringify!($name);
            const SCHEMA: &'static str = $archive_schema;

            fn new(
                storage: ::std::rc::Rc<$crate::ResourceStorage>,
            ) -> Result<Self, $crate::ResourceStorageError> {
                $crate::create_archive::<Self>(&storage)?;
                Ok(Self { storage })
            }
        }
    }
}

#[cfg(test)]
mod test {

    #[test]
    #[allow(warnings)]
    fn test_archive_compilation() {
        // This test checks that the archive definition below compiles.
        use crate::structs::Ref;

        define_struct!(
            A,
            RefA,
            RefMutA,
            "no_schema",
            4,
            (x, set_x, u32, u32, 0, 16),
            (y, set_y, u32, u32, 16, 16)
        );

        mod submodA {
            define_struct!(
                B,
                RefB,
                RefMutB,
                "no_schema",
                4,
                (x, set_x, u32, u32, 0, 16),
                (y, set_y, u32, u32, 16, 16)
            );
        }
        define_index!(
            IndexType32,
            RefIndexType32,
            RefMutIndexType32,
            "IndexType32 schema",
            4,
            32
        );

        define_variadic_struct!(Ts, RefTs, BuilderTs, IndexType32,
            0 => (A, A, add_a),
            1 => (B, submodA::B, add_b));

        define_archive!(SubArch, SubArchBuilder, "SubArch schema";
            raw_data(raw, false, "raw schema", set_raw),
        );

        mod submodB {
            pub const V_SCHEMA: &str = "v schema";
        }

        define_archive!(Arch, ArchBuilder, "Arch schema";
            struct(a, false, "a schema", set_a, A),
            struct(b, true, "b schema", set_b, submodA::B),
            vector(v, false, submodB::V_SCHEMA, set_v, start_v, A),
            vector(w, true, "w schema", set_w, start_w, A),
            multivector(mv, false, "mv schema", start_mv, Ts, mv_index, IndexType32),
            multivector(mw, true, "mw schema", start_mw, Ts, mw_index, IndexType32),
            raw_data(r, false, "r schema", set_r),
            raw_data(s, true, "s schema", set_s),
            archive(arch, false, "arch schema", SubArch, SubArchBuilder),
            archive(opt_arch, true, "opt_arch schema", SubArch, SubArchBuilder),
        );
    }
}<|MERGE_RESOLUTION|>--- conflicted
+++ resolved
@@ -162,13 +162,13 @@
 
     // resource getters
     (@get, raw_data($name:ident, true, $schema:expr, $setter:ident)) => {
-        pub fn $name(&self) -> Option<&[u8]> {
-            self.$name.as_ref().map(|mem_desc| {unsafe{mem_desc.as_bytes()}})
+        pub fn $name(&self) -> Option<crate::RawData> {
+            self.$name.as_ref().map(|mem_desc| crate::RawData::new({unsafe{mem_desc.as_bytes()}}))
         }
     };
     (@get, raw_data($name:ident, false, $schema:expr, $setter:ident)) => {
-        pub fn $name(&self) -> &[u8] {
-            unsafe {self.$name.as_bytes()}
+        pub fn $name(&self) -> crate::RawData {
+            crate::RawData::new(unsafe {self.$name.as_bytes()})
         }
     };
     (@get, struct($name:ident, true, $schema:expr, $setter:ident, $type:path)) => {
@@ -283,72 +283,7 @@
                 storage.read(name, schema).map(|x| $crate::MemoryDescriptor::new(&x))
             }
 
-<<<<<<< HEAD
             $(define_archive!(@get, $resource_type($resource_name, $is_optional $($args)* ));)*
-=======
-            $(pub fn $struct_resource(&self) -> opt!(
-                <$struct_type as $crate::Struct>::Item, $is_optional_struct)
-            {
-                static_if!($is_optional_struct, {
-                    self.$struct_resource.as_ref().map(|mem_desc| {
-                        <$struct_type as $crate::Struct>::create(&unsafe{mem_desc.as_bytes()})
-                    })
-                }, {
-                    <$struct_type as $crate::Struct>::create(&unsafe{self.$struct_resource.as_bytes()})
-                })
-            })*
-
-            $(pub fn $vector_resource(&self) -> opt!(
-                $crate::ArrayView<$element_type>, $is_optional_vector)
-            {
-                static_if!($is_optional_vector, {
-                    self.$vector_resource.as_ref().map(|x|$crate::ArrayView::new(unsafe{x.as_bytes()}))
-                }, {
-                    $crate::ArrayView::new(&unsafe{self.$vector_resource.as_bytes()})
-                })
-            })*
-
-            $(pub fn $multivector_resource(&self) -> opt!(
-                $crate::MultiArrayView<$variadic_type>, $is_optional_multivector)
-            {
-                static_if!($is_optional_multivector, {
-                    let index_mem_desc = &self.$multivector_resource.0.as_ref();
-                    let res_mem_desc = &self.$multivector_resource.1.as_ref();
-                    index_mem_desc
-                        .map(|x|$crate::ArrayView::new(unsafe{x.as_bytes()}))
-                        .and_then(|index| {
-                            res_mem_desc.map(|mem_desc| {
-                                $crate::MultiArrayView::new(index, unsafe{mem_desc.as_bytes()})
-                            })
-                        })
-                }, {
-                    $crate::MultiArrayView::new(
-                        $crate::ArrayView::new(&unsafe{self.$multivector_resource.0.as_bytes()}),
-                        &unsafe{self.$multivector_resource.1.as_bytes()},
-                    )
-                })
-            })*
-
-            $(pub fn $raw_data_resource(&self) -> opt!($crate::RawData, $is_optional_raw_data) {
-                static_if!($is_optional_raw_data, {
-                    self.$raw_data_resource.as_ref().map(|mem_desc| {
-                        $crate::RawData::new(unsafe { mem_desc.as_bytes() })
-                    })
-                }, {
-                    $crate::RawData::new(unsafe { self.$raw_data_resource.as_bytes() })
-                })
-            })*
-
-            $(pub fn $subarchive_resource(&self) -> opt!(
-                &$subarchive_type, $is_optional_subarchive)
-            {
-                static_if!($is_optional_subarchive, {
-                    self.$subarchive_resource.as_ref()
-                }, {
-                    &self.$subarchive_resource
-                })
-            })*
->>>>>>> 417e6142
 
             fn signature_name(archive_name: &str) -> String {
                 format!("{}.archive", archive_name)
