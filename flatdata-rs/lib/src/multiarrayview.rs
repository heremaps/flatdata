--- conflicted
+++ resolved
@@ -3,17 +3,10 @@
     structs::{IndexStruct, VariadicRef, VariadicRefFactory, VariadicStruct},
 };
 
-<<<<<<< HEAD
-use std::fmt;
-use std::iter;
-use std::marker;
-use std::ops::RangeBounds;
-=======
 use std::{
     fmt, iter, marker,
     ops::{Bound, RangeBounds},
 };
->>>>>>> d2b97c95
 
 /// A read-only view on a multivector.
 ///
