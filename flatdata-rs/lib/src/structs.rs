//! This module contains traits and macros that are used by generated code to
//! define flatdata's structs, archives and resources.
//!
//! flatdata's code generator translates a flatdata schema to Rust code. The
//! generated code contains all schema definitions embedded as strings, and for
//! each schema element it uses one of the macros `define_struct`,
//! `define_index`, `define_variadic_struct`, and `define_archive` to define
//! the corresponding Rust struct and implement all needed methods and traits.
//!
//! ## Structs
//!
//! A flatdata struct, let's say `SomeData`, is introduced by macro
//! `define_struct` which defines three Rust struct types: `SomeData` and
//! `RefSomeData` and `RefMutSomeData`. The former type is used to to create the
//! latter two. `RefSomeData` is used to read data from a serialized
//! archive, `RefMutSomeData` to write data to archive.
//!
//! ## Indexes and variadic types
//!
//! A `MultiVector` is a heterogeneous container which consists of indexed
//! items, each containing several elements of different types (cf.
//! `MultiVector`). Macros `define_index` and `define_variadic_struct` are used
//! to introduce types used with `MultiVector`. `define_index` introduces a
//! struct with a single field `value` used as an index for items.
//! `define_variadic_struct` bounds multiple structs as into a single enum
//! type, which is used for reading. For writing, the macro defines a builder
//! type which has corresponding methods to add each struct to the item.

use std::fmt::Debug;

#[doc(hidden)]
pub use std::marker;

/// A type in flatdata used for reading data.
///
/// Each struct reference in generated code implements this trait.
pub trait Ref: Clone + Copy + Debug + PartialEq {}

/// A mutable type in flatdata used for writing data.
///
/// Each struct reference in generated code has a corresponding type with suffix
/// `Mut` which implements this trait.
pub trait RefMut: Debug {}

/// A factory trait used to bind lifetime to Ref implementations.
///
/// Vector/ArrayView-like classes cannot be directly implemented over the
/// structs since that binds lifetime too early. Instead this generic factory
/// and Higher-Rank-Trait-Bounds are used to emulate higher-kinded-generics.
pub trait Struct<'a>: Clone {
    /// Schema of the type. Used only for debug and inspection purposes.
    const SCHEMA: &'static str;
    /// Size of an object of this type in bytes.
    const SIZE_IN_BYTES: usize;
    /// Whether this structs requires data of the next instance
    const IS_OVERLAPPING_WITH_NEXT: bool;

    /// Item this factory will produce.
    type Item: Ref;

    /// Creates a new item from a slice.
    fn create(data: &'a [u8]) -> Self::Item;

    /// Item this factory will produce.
    type ItemMut: RefMut;

    /// Creates a new item from a slice.
    fn create_mut(data: &'a mut [u8]) -> Self::ItemMut;
}

/// Shortcut trait for Structs that are able to produce references of any given
/// lifetime
///
/// Equivalent to ```for<'a> Struct<'a>'''
pub trait RefFactory: for<'a> Struct<'a> {}
impl<T> RefFactory for T where T: for<'a> Struct<'a> {}

/// Marks structs that can be used stand-alone, e.g. no range_with_next
pub trait NoOverlap {}

/// A specialized Struct factory producing Index items.
/// Used primarily by the MultiVector/MultiArrayView.
pub trait IndexStruct<'a>: Struct<'a> {
    /// Provide getter for index
    fn range(data: Self::Item) -> std::ops::Range<usize>;

    /// Provide setter for index
    fn set_index(data: Self::ItemMut, value: usize);
}

/// Shortcut trait for IndexStructs that are able to produce references of any
/// given lifetime
///
/// Equivalent to ```for<'a> IndexStruct<'a>'''
pub trait IndexRefFactory: for<'a> IndexStruct<'a> {}
impl<T> IndexRefFactory for T where T: for<'a> IndexStruct<'a> {}

/// A type in archive used as index of a `MultiArrayView`.
pub trait Index: Ref {}

/// A type in archive used as mutable index of a `MultiVector`.
pub trait IndexMut: RefMut {}

/// Index specifying a variadic type of `MultiArrayView`.
pub type TypeIndex = u8;

/// A type used as element of `MultiArrayView`.
///
/// Implemented by an enum type.
pub trait VariadicRef: Clone + Debug + PartialEq {
    /// Returns size in bytes of the current variant type.
    ///
    /// Since a variadic struct can contain types of different sized, this is a
    /// method based on the current value type.
    fn size_in_bytes(&self) -> usize;
}

/// A type used to create VariadicStructs.
///
/// Vector/ArrayView-like classes cannot be directly implemented over the
/// structs since that binds lifetime too early. Instead this generic factory
/// and Higher-Rank-Trait-Bounds are used to emulate higher-kinded-generics.
pub trait VariadicStruct<'a>: Clone {
    /// Index type
    type Index: IndexRefFactory;

    /// Reader type
    type Item: VariadicRef;

    /// Creates a reader for specific type of data.
    fn create(data: TypeIndex, _: &'a [u8]) -> Self::Item;

    /// Associated type used for building an item in `MultiVector` based on
    /// this variadic type.
    ///
    /// The builder is returned by
    /// [`MultiVector::grow`](struct.MultiVector.html#method.grow)
    /// method. It provides convenient methods `add_{variant_name}` for each
    /// enum variant.
    type ItemMut;

    /// Creates a builder for a list of VariadicRef.
    fn create_mut(data: &'a mut Vec<u8>) -> Self::ItemMut;
}

/// Shortcut trait for VariadicStructs that are able to produce references of
/// any given lifetime
///
/// Equivalent to ```for<'a> VariadicStruct<'a>'''
pub trait VariadicRefFactory: for<'a> VariadicStruct<'a> {}
impl<T> VariadicRefFactory for T where T: for<'a> VariadicStruct<'a> {}

//
// Generator macros
//

#[doc(hidden)]
#[macro_export]
macro_rules! has_overlap_due_to_ranges {
    ($($range:ident),+) => {
        true
    };
    () => {
        false
    };
}

#[doc(hidden)]
#[macro_export]
macro_rules! implement_no_overlap {
    ($name:ident, $($range:ident),+) => {};
    ($name:ident,) => {
        impl $crate::NoOverlap for $name {}
    };
}

/// Macro used by generator to define a flatdata struct.
#[doc(hidden)]
#[macro_export]
macro_rules! define_struct {
    ($factory:ident, $name:ident, $name_mut:ident, $schema:expr, $size_in_bytes:expr,
        $(($field:ident, $field_setter:ident, $type:path, $primitive_type:tt, $offset:expr, $bit_size:expr)),*
        $(,range($range:ident, $range_type:tt, $range_offset:expr, $range_bit_size:expr))*
    ) =>
    {
        #[derive(Clone, Copy)]
        pub struct $name<'a> {
            data: *const u8,
            _phantom: $crate::marker::PhantomData<&'a u8>,
        }

        #[derive(Clone, Debug)]
        pub struct $factory{}

        impl<'a> $crate::Struct<'a> for $factory
        {
            const SCHEMA: &'static str = $schema;
            const SIZE_IN_BYTES: usize = $size_in_bytes;
            const IS_OVERLAPPING_WITH_NEXT : bool = has_overlap_due_to_ranges!($($range),*);

            type Item = $name<'a>;

            #[inline]
            fn create(data : &'a[u8]) -> Self::Item
            {
                Self::Item{ data : data.as_ptr(), _phantom : $crate::marker::PhantomData }
            }

            type ItemMut = $name_mut<'a>;

            #[inline]
            fn create_mut(data: &'a mut[u8]) -> Self::ItemMut
            {
                Self::ItemMut{ data : data.as_mut_ptr(), _phantom : $crate::marker::PhantomData }
            }
        }

        implement_no_overlap!($factory, $($range),*);

        impl<'a> $name<'a> {
            #[inline]
            $(pub fn $field(&self) -> $type {
                let value = read_bytes!($primitive_type, self.data, $offset, $bit_size);
                unsafe { ::std::mem::transmute::<$primitive_type, $type>(value) }
            })*

            #[inline]
            $(pub fn $range(&self) -> std::ops::Range<$range_type> {
                read_bytes!($range_type, self.data, $range_offset, $range_bit_size)..
                read_bytes!($range_type, self.data, $range_offset + $size_in_bytes * 8, $range_bit_size)
            })*

            #[inline]
            pub fn as_ptr(&self) -> *const u8 {
                self.data
            }
        }

        impl<'a> ::std::fmt::Debug for $name<'a> {
            fn fmt(&self, f: &mut ::std::fmt::Formatter) -> ::std::fmt::Result {
                write!(f,
                    concat!(stringify!($factory), " {{ ",
                        intersperse!($(concat!( stringify!($field), ": {:?}")), *), " }}"),
                    $(self.$field(),)*)
            }
        }

        impl<'a> ::std::cmp::PartialEq for $name<'a> {
            #[inline]
            fn eq(&self, other: &$name) -> bool {
                $(self.$field() == other.$field()) && *
            }
        }

        impl<'a> $crate::Ref for $name<'a> {}

        pub struct $name_mut<'a> {
            data: *mut u8,
            _phantom: $crate::marker::PhantomData<&'a u8>,
        }

        impl<'a> $name_mut<'a> {
            #[inline]
            $(pub fn $field(&self) -> $type {
                let value = read_bytes!($primitive_type, self.data, $offset, $bit_size);
                unsafe { ::std::mem::transmute::<$primitive_type, $type>(value) }
            })*

            #[inline]
            $(pub fn $field_setter(&mut self, value: $type) {
                let buffer = unsafe {
                    ::std::slice::from_raw_parts_mut(self.data, $size_in_bytes)
                };
                write_bytes!($primitive_type; value, buffer, $offset, $bit_size)
            })*

            #[inline]
            pub fn fill_from(&mut self, other: &$name) {
                $(self.$field_setter(other.$field());)*
            }

            #[inline]
            pub fn as_ptr(&self) -> *const u8 {
                self.data
            }

            #[inline]
            pub fn as_mut_ptr(&self) -> *mut u8 {
                self.data
            }
        }

        impl<'a> ::std::fmt::Debug for $name_mut<'a> {
            fn fmt(&self, f: &mut ::std::fmt::Formatter) -> ::std::fmt::Result {
                $name{ data : self.data, _phantom : $crate::marker::PhantomData }.fmt( f )
            }
        }

        impl<'a> $crate::RefMut for $name_mut<'a> {}
    };
}

/// Macro used by generator to define a flatdata index.
#[doc(hidden)]
#[macro_export]
macro_rules! define_index {
    ($factory:ident,$name:ident, $name_mut:ident, $schema:expr, $size_in_bytes:expr, $size_in_bits:expr) => {
        // TODO: Find a way to put this definition into an internal submodule.
        define_struct!(
            $factory,
            $name,
            $name_mut,
            $schema,
            $size_in_bytes,
            (value, set_value, u64, u64, 0, $size_in_bits),
            range(range, u64, 0, $size_in_bits)
        );

        impl<'a> $crate::IndexStruct<'a> for $factory {
            #[inline]
            fn range(data: Self::Item) -> std::ops::Range<usize> {
                let range = data.range();
                range.start as usize..range.end as usize
            }

            #[inline]
            fn set_index(mut data: Self::ItemMut, value: usize) {
                data.set_value(value as u64);
            }
        }
    };
}

/// Macro used by generator to define a flatdata variant used in `MultiVector`
/// and `MultiArrayView`.
#[doc(hidden)]
#[macro_export]
macro_rules! define_variadic_struct {
    ($factory:ident, $name:ident, $item_builder_name:ident, $index_type:path,
        $($type_index:expr => ($type_name:ident, $inner_type:path, $add_type_fn:ident)),+) =>
    {
        #[derive(Clone, PartialEq)]
        pub enum $name<'a> {
            $($type_name(<$inner_type as $crate::Struct<'a>>::Item),)*
        }

        impl<'a> ::std::fmt::Debug for $name<'a> {
            fn fmt(&self, f: &mut ::std::fmt::Formatter) -> ::std::fmt::Result {
                match *self {
                    $($name::$type_name(ref inner) => write!(f, "{:?}", inner)),+
                }
            }
        }

        impl<'a> $crate::VariadicRef for $name<'a> {
            #[inline]
            fn size_in_bytes(&self) -> usize {
                match *self {
                    $($name::$type_name(_) => <$inner_type as $crate::Struct<'a>>::SIZE_IN_BYTES),+
                }
            }
        }

        pub struct $item_builder_name<'a> {
            data: &'a mut Vec<u8>
        }

        impl<'a> $item_builder_name<'a> {
            #[inline]
            $(pub fn $add_type_fn<'b>(&'b mut self) -> <$inner_type as $crate::Struct<'b>>::ItemMut {
                let old_len = self.data.len();
                let increment = 1 + <$inner_type as $crate::Struct<'b>>::SIZE_IN_BYTES;
                self.data.resize(old_len + increment, 0);
                self.data[old_len - $crate::PADDING_SIZE] = $type_index;
                <$inner_type as $crate::Struct<'b>>::create_mut(
                    &mut self.data[1 + old_len - $crate::PADDING_SIZE..]
                )
            })*
        }

        #[derive(Clone)]
        pub struct $factory{}

        impl<'a> $crate::VariadicStruct<'a> for $factory {
            type Index = $index_type;

            type Item = $name<'a>;

            #[inline]
            fn create(index : $crate::TypeIndex, data : &'a [u8]) -> Self::Item
            {
                match index {
                    $($type_index => $name::$type_name(<$inner_type as $crate::Struct<'a>>::create(data))),+,
                    _ => panic!(concat!(
                        "invalid type index {} for type ", stringify!($name)), index),
                }
            }

            type ItemMut = $item_builder_name<'a>;

            #[inline]
            fn create_mut(data : &'a mut Vec<u8>) -> Self::ItemMut
            {
                $item_builder_name{data}
            }
        }
    }
}

#[cfg(test)]
mod test {
<<<<<<< HEAD
    use super::super::helper::Int;
    use super::super::structbuf::StructBuf;
    use super::*;
=======
    use super::super::{helper::Int, structbuf::StructBuf};
>>>>>>> d2b97c95

    #[test]
    #[allow(dead_code)]
    fn test_debug() {
        #[derive(Debug, PartialEq, Eq)]
        #[repr(u32)]
        pub enum MyEnum {
            Value,
        }
        define_struct!(
            A,
            RefA,
            RefMutA,
            "no_schema",
            4,
            (x, set_x, u32, u32, 0, 16),
            (y, set_y, u32, u32, 16, 16),
            (e, set_e, MyEnum, u32, 32, 16)
        );
        assert_eq!(<A as Struct>::IS_OVERLAPPING_WITH_NEXT, false);
        let a = StructBuf::<A>::new();
        let output = format!("{:?}", a);
        assert_eq!(output, "StructBuf { resource: A { x: 0, y: 0, e: Value } }");
    }

    #[test]
    #[allow(dead_code)]
    fn range_with_next() {
        // check that this compiles
        define_struct!(
            A,
            RefA,
            RefMutA,
            "no_schema",
            4,
            (first_x, set_first_x, u32, u32, 0, 16),
            (y, set_y, u32, u32, 16, 16),
            range(x, u32, 0, 16)
        );

        assert_eq!(<A as Struct>::IS_OVERLAPPING_WITH_NEXT, true);
    }

    macro_rules! define_enum_test {
        ($test_name:ident, $type:tt, $is_signed:expr, $val1:expr, $val2:expr) => {
            #[test]
            #[allow(dead_code)]
            fn $test_name() {
                #[derive(Debug, PartialEq, Eq)]
                #[repr($type)]
                pub enum Variant {
                    X = $val1,
                    Y = $val2,
                }

                impl Int for Variant {
                    const IS_SIGNED: bool = $is_signed;
                }

                define_struct!(
                    A,
                    RefA,
                    RefMutA,
                    "no_schema",
                    1,
                    (x, set_x, Variant, $type, 0, 2)
                );
                let mut a = StructBuf::<A>::new();
                let output = format!("{:?}", a);
                assert_eq!(output, "StructBuf { resource: A { x: X } }");

                a.get_mut().set_x(Variant::Y);
                let output = format!("{:?}", a);
                assert_eq!(output, "StructBuf { resource: A { x: Y } }");
            }
        };
    }

    define_enum_test!(test_enum_u8_1, u8, false, 0, 1);
    define_enum_test!(test_enum_u8_2, u8, false, 0, 2);
    define_enum_test!(test_enum_u16_1, u16, false, 0, 1);
    define_enum_test!(test_enum_u16_2, u16, false, 0, 2);
    define_enum_test!(test_enum_u32_1, u32, false, 0, 1);
    define_enum_test!(test_enum_u32_2, u32, false, 0, 2);
    define_enum_test!(test_enum_u64_1, u64, false, 0, 1);
    define_enum_test!(test_enum_u64_2, u64, false, 0, 2);

    // Note: Right now, there a regression bug for binary enums with underlying
    // type i8: https://github.com/rust-lang/rust/issues/51582
    //
    // Until it is backported into stable release, we have to disable this test.
    //
    // define_enum_test!(test_enum_i8, i8, true, 0, 1);
    // define_enum_test!(test_enum_i8, i8, true, 0, -1);
    define_enum_test!(test_enum_i16_1, i16, true, 0, 1);
    define_enum_test!(test_enum_i16_2, i16, true, 0, -1);
    define_enum_test!(test_enum_i32_1, i32, true, 0, 1);
    define_enum_test!(test_enum_i32_2, i32, true, 0, -1);
    define_enum_test!(test_enum_i64_1, i64, true, 0, 1);
    define_enum_test!(test_enum_i64_2, i64, true, 0, -1);
}<|MERGE_RESOLUTION|>--- conflicted
+++ resolved
@@ -409,13 +409,8 @@
 
 #[cfg(test)]
 mod test {
-<<<<<<< HEAD
-    use super::super::helper::Int;
-    use super::super::structbuf::StructBuf;
+    use super::super::{helper::Int, structbuf::StructBuf};
     use super::*;
-=======
-    use super::super::{helper::Int, structbuf::StructBuf};
->>>>>>> d2b97c95
 
     #[test]
     #[allow(dead_code)]
