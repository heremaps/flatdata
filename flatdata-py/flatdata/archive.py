'''
 Copyright (c) 2017 HERE Europe B.V.
 See the LICENSE file in the root of this project for license details.
'''

from collections import namedtuple

import pandas as pd

from .errors import SchemaMismatchError

ResourceSignature = namedtuple("ResourceSignature",
                               ["container", "initializer", "schema", "is_optional", "doc"])

_SCHEMA_EXT = ".schema"


class Archive(object):
    """
    Archive class. Entry point to Flatdata.
    Provides access to flatdata resources and verifies archive/resource schemas on opening.
    """

    def __init__(self, resource_storage):
        """
        Opens archive from a given resource storage.
        :raises flatdata.errors.CorruptArchiveError
        :raises flatdata.errors.SchemaMismatchError
        :param resource_storage: Resource storage to use.
        """
        self._resource_storage = resource_storage
        self._loaded_resources = {}

        # Preload resources and check their schemas
        for name, signature in sorted(list(self._RESOURCES.items())):
            self.__getattr__(name)

    def __getattr__(self, name):
        if name not in list(self._RESOURCES.keys()):
            raise AttributeError("Resource %s not defined in archive." % name)
        if name not in list(self._loaded_resources.keys()):
            self._loaded_resources[name] = self._open_resource(name)
        return self._loaded_resources[name]

    def __dir__(self):
        return list(self._RESOURCES.keys()) + ['schema']

    def __repr__(self):
        return self.to_data_frame().__repr__()

    def to_data_frame(self):
        result = []
        for name, signature in self._RESOURCES.items():
            resource = self.__getattr__(name)
            result.append([name, signature.container.__name__, signature.is_optional,
                           resource.size_in_bytes() if resource else None,
                           len(resource) if resource else None])
        return pd.DataFrame(data=result,
                            columns=["Name", "Type", "Optional", "SizeInBytes", "Size"])

    @classmethod
    def name(cls):
        return cls._NAME

    @classmethod
    def schema(cls):
        return cls._SCHEMA

    @classmethod
    def resource_schema(cls, resource):
        return cls._RESOURCES[resource].schema

    @classmethod
    def open(cls, storage, name, initializer, is_optional=False):
        nested_storage = storage.get(name, is_optional)
        assert nested_storage is not None or is_optional
        if nested_storage is None:
            return None
        return initializer(nested_storage)

    def size_in_bytes(self):
        return sum( resource_value.size_in_bytes() for resource_value in  ( self.__getattr__(resource)
            for resource in self._RESOURCES.keys() if resource ) if resource_value )

    def __len__(self):
        return len(self._RESOURCES)

    def _open_resource(self, name):
        resource_signature = self._RESOURCES[name]
<<<<<<< HEAD
        if self._check_non_subarchive_schema(name, resource_signature):
            resource = resource_signature.container.open(storage=self._resource_storage,
                                                         name=name,
                                                         initializer=resource_signature.initializer,
                                                         is_optional=resource_signature.is_optional)
            resource.__doc__ = resource_signature.doc
            return resource
        return None
=======
        self._check_non_subarchive_schema(name, resource_signature)
        resource = resource_signature.container.open(storage=self._resource_storage,
                                                     name=name,
                                                     initializer=resource_signature.initializer,
                                                     is_optional=resource_signature.is_optional)
        if resource:
            resource.__doc__ = resource_signature.doc
        return resource
>>>>>>> b558f96c

    @staticmethod
    def _is_archive():
        """
        Necessary to distinguish between archive and normal resources in a reliable manner.
        isinstance fails to do the check with current module structure.
        https://stackoverflow.com/questions/38514730/isinstance-returns-false-when-the-fully-qualified-object-class-differs-from-th
        """
        return True

    def _check_non_subarchive_schema(self, name, resource):
        if resource.container._is_archive():
            return True

        storage = self._resource_storage.get(name + _SCHEMA_EXT, resource.is_optional)
        if not storage:
            return False

        actual_schema = storage.read().decode()
        if actual_schema != resource.schema:
            raise SchemaMismatchError(name, resource.schema.splitlines(), actual_schema.splitlines())

        return True<|MERGE_RESOLUTION|>--- conflicted
+++ resolved
@@ -87,25 +87,15 @@
 
     def _open_resource(self, name):
         resource_signature = self._RESOURCES[name]
-<<<<<<< HEAD
         if self._check_non_subarchive_schema(name, resource_signature):
             resource = resource_signature.container.open(storage=self._resource_storage,
                                                          name=name,
                                                          initializer=resource_signature.initializer,
                                                          is_optional=resource_signature.is_optional)
+        if resource:
             resource.__doc__ = resource_signature.doc
             return resource
         return None
-=======
-        self._check_non_subarchive_schema(name, resource_signature)
-        resource = resource_signature.container.open(storage=self._resource_storage,
-                                                     name=name,
-                                                     initializer=resource_signature.initializer,
-                                                     is_optional=resource_signature.is_optional)
-        if resource:
-            resource.__doc__ = resource_signature.doc
-        return resource
->>>>>>> b558f96c
 
     @staticmethod
     def _is_archive():
