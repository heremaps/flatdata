'''
 Copyright (c) 2017 HERE Europe B.V.
 See the LICENSE file in the root of this project for license details.
'''
import sys

sys.path.insert(0, "..")
import generator.tree.nodes.trivial as nodes
import generator.tree.nodes.resources as resources
import generator.tree.nodes.references as refs
from generator.tree.helpers.basictype import BasicType
from generator.tree.nodes.root import Root
from generator.tree.builder import _build_node_tree, _compute_structure_sizes, resolve_references, _update_field_type_references
from generator.tree.errors import *

from nose.tools import *


def check_constant(c, typename, value):
    assert_is_instance(c, nodes.Constant)
    assert_equals(typename, c.type.name)
    assert_is_instance(c.type, BasicType)
    assert_equals(value, c.value)


def check_field(f, typename, width, offset):
    assert_is_instance(f, nodes.Field)
    assert_is_instance(f.type, BasicType)
    assert_equal(typename, f.type.name)
    assert_equal(offset, f.offset)
    assert_equal(width, f.type.width)


def check_struct(s, size_in_bits, size_in_bytes):
    assert_is_instance(s, nodes.Structure)
    assert_equal(size_in_bits, s.size_in_bits)
    assert_equal(size_in_bytes, s.size_in_bytes)


def check_explicit_reference(r, source_type, source_field, destination):
    assert_in("explicit_reference", r)
    ref = r.explicit_reference
    assert_equal(source_type, ref.source_type)
    assert_equal(source_field, ref.source_field)
    assert_equal(destination, ref.destination)


def check_bound_resource(b, name, refnames):
    assert_is_instance(b, resources.BoundResource)
    assert_equal(len(refnames), len(b.children))
    assert_equal(name, b.name)
    for i, ref in enumerate(refnames):
        refnode = b.children[i]
        assert_is_instance(refnode, refs.ResourceReference)
        assert_equal(ref, refnode.target)


def test_empty_schema_returns_none():
    tree = _build_node_tree("")
    assert_equal(set(), tree.symbols())


def test_empty_schema_with_namespace_parsed_correctly():
    tree = _build_node_tree("namespace foobar{}")
    root = tree.root
    assert_is_instance(root, Root)
    assert_is_instance(root.find(".foobar"), nodes.Namespace)


def test_empty_schema_with_nested_namespace_parsed_correctly():
    tree = _build_node_tree("namespace foo.bar.baz{}")
    for path, name in [(".foo", "foo"), (".foo.bar", "bar"), (".foo.bar.baz", "baz")]:
        node = tree.find(path)
        assert_is_instance(node, nodes.Namespace)
        assert_equal(name, node.name)
        assert_equal(path, node.path)


def test_structure_without_namespace_trows():
    with assert_raises(ParsingError):
        _build_node_tree("struct A { item : u32 : 16; }")


def test_archive_without_namespace_raises():
    with assert_raises(ParsingError):
        _build_node_tree("archive A { item : type; }")


def test_constants_are_placed_on_final_namespace():
    tree = _build_node_tree("""namespace a.b{ const i8 foo = 17;}""")
    assert_equal({".a", ".a.b", ".a.b.foo"}, tree.symbols())
    assert_is_instance(tree.find(".a.b.foo"), nodes.Constant)


def test_constants_are_parsed():
    tree = _build_node_tree("""namespace foo{
        const i8 foo = -17;
        const u16 bar = 0x42;
        const i16 foo2 = -0x20;
        const u32 bar2 = 19;
        }
        """)
<<<<<<< HEAD
    assert_equal({".foo", ".foo.bar", ".foo.foo"}, tree.symbols())
    check_constant(tree.find(".foo.foo"), "i8", -17)
    check_constant(tree.find(".foo.bar"), "u16", 0x42)
=======
    assert_equal({".foo", ".foo.bar", ".foo.foo", ".foo.foo2", ".foo.bar2"}, tree.symbols())
    check_constant(tree.find(".foo.foo"), "i8", -17)
    check_constant(tree.find(".foo.bar"), "u16", 0x42)
    check_constant(tree.find(".foo.foo2"), "i16", -0x20)
    check_constant(tree.find(".foo.bar2"), "u32", 19)
>>>>>>> d5721f5c


def test_duplicate_constants_raise_syntax_error():
    with assert_raises(SymbolRedefinition):
        _build_node_tree("""namespace a{
            const i8 foo = 17;
            const u16 foo = 0x42;
            }
            """)

def constant_size_check():
    with assert_raises(InvalidConstantValueError):
        _build_node_tree("""namespace a{
            const i8 foo = 128;
            }
            """)

def test_single_structure_is_parsed_correctly():
    tree = _build_node_tree("""namespace foo{
        struct Bar {
            fieldA : u8 : 2;
            fieldB : i64 : 33;
        }
        }
        """)
    _compute_structure_sizes(tree)
    assert_equal({".foo", ".foo.Bar", ".foo.Bar.fieldB", ".foo.Bar.fieldA"}, tree.symbols())

    check_struct(tree.find(".foo.Bar"), 35, 5)
    check_field(tree.find(".foo.Bar.fieldA"), "u8", 2, 0)
    check_field(tree.find(".foo.Bar.fieldB"), "i64", 33, 2)


def test_duplicate_structures_raise_syntax_error():
    with assert_raises(SymbolRedefinition):
        _build_node_tree("""namespace a{
            struct Foo { f : u8 : 2; }
            struct Foo { d : u32 : 32; }
            }
            """)


def test_two_structures_are_parsed_correctly():
    tree = _build_node_tree("""namespace foo{
        struct Bar {
            fieldA : u8 : 2;
        }
        struct Baz {
            fieldB : u32 : 17;
        }
        }
        """)
    _compute_structure_sizes(tree)
    assert_equal({".foo", ".foo.Baz", ".foo.Baz.fieldB", ".foo.Bar", ".foo.Bar.fieldA"},
                 tree.symbols())
    check_struct(tree.find(".foo.Bar"), 2, 1)
    check_struct(tree.find(".foo.Baz"), 17, 3)


def test_implicit_field_widths_are_set_correctly():
    def __test(typename, width):
        tree = _build_node_tree("""namespace n{
            struct s {
                f : %s;
            }
            }
            """ % typename)
        _compute_structure_sizes(tree)
        check_field(tree.find('.n.s.f'), typename, width, 0)

    for typename, width in [
        ('bool', 1),
        ('u8', 8),
        ('i8', 8),
        ('u16', 16),
        ('i16', 16),
        ('u32', 32),
        ('i32', 32),
        ('u64', 64),
        ('i64', 64)
    ]:
        yield __test, typename, width


def test_archives_resources_references_are_populated():
    def __test(schema, references):
        tree = _build_node_tree("""namespace foo{
            archive A {
                resourceA : %s;
            }
            }
            """ % schema)
        assert_equal({".foo", ".foo.A", ".foo.A.resourceA"}.union(references), tree.symbols())

        for r in references:
            assert_is_instance(tree.find(r), refs.TypeReference)

    for values in [
        ("T", {".foo.A.resourceA.@T"}),
        ("vector< bar.T >", {".foo.A.resourceA.@bar@T"}),
        ("multivector< 33, T, foo.T, bar.baz.Boo >",
         {".foo.A.resourceA.@T", ".foo.A.resourceA.@foo@T", ".foo.A.resourceA.@bar@baz@Boo"})
    ]:
        yield __test, values[0], values[1]


def test_archives_archive_resources_references_are_populated():
    tree = _build_node_tree("""namespace foo{
        archive A {
            resourceA : archive baz.B;
        }
        }
        """)
    assert_equal({".foo", ".foo.A", ".foo.A.resourceA", ".foo.A.resourceA.@baz@B"},
                 tree.symbols())
    assert_is_instance(tree.find(".foo.A.resourceA.@baz@B"), refs.TypeReference)


def test_multi_vector_builtin_types_are_correct():
    tree = _build_node_tree("""namespace foo{
        archive A {
            resourceA : multivector< 33, T >;
        }
        }
        """)
    res = tree.find(".foo.A.resourceA")
    assert_equal(33, res.width)
    assert_equal(1, len(res.builtins))

    index_type = res.builtins[0]
    _compute_structure_sizes(index_type)
    assert_equal({"IndexType33", "IndexType33.value"}, index_type.symbols())
    check_struct(index_type, 33, 5)
    check_field(index_type.find("IndexType33.value"), "u64", 33, 0)


def test_explicit_reference_decoration_spawns_all_the_right_references():
    tree = _build_node_tree("""namespace foo{
        archive X {
            @explicit_reference( A.refB, resourceB )
            @explicit_reference( A.refC, resourceC )
            resourceA : vector< A >;
        }
        }
        """)

    assert_equal({".foo",
                  ".foo.X",
                  ".foo.X.resourceA",
                  ".foo.X.resourceA.@A",
                  '.foo.X.resourceA.er_A_refC_resourceC',
                  '.foo.X.resourceA.er_A_refC_resourceC.@A',
                  '.foo.X.resourceA.er_A_refC_resourceC.@A@refC',
                  '.foo.X.resourceA.er_A_refC_resourceC.@resourceC',
                  '.foo.X.resourceA.er_A_refB_resourceB',
                  '.foo.X.resourceA.er_A_refB_resourceB.@A',
                  '.foo.X.resourceA.er_A_refB_resourceB.@A@refB',
                  '.foo.X.resourceA.er_A_refB_resourceB.@resourceB'
                  },
                 tree.symbols())

    r = tree.find(".foo.X.resourceA")
    assert_equal(2, len(r.decorations))
    check_explicit_reference(r.decorations[0], "A", "refB", "resourceB")
    check_explicit_reference(r.decorations[1], "A", "refC", "resourceC")

    assert_is_instance(tree.find(".foo.X.resourceA.er_A_refB_resourceB.@A@refB"),
                       refs.FieldReference)
    assert_is_instance(tree.find(".foo.X.resourceA.er_A_refB_resourceB.@resourceB"),
                       refs.ResourceReference)
    assert_is_instance(tree.find(".foo.X.resourceA.er_A_refC_resourceC.@A@refC"),
                       refs.FieldReference)
    assert_is_instance(tree.find(".foo.X.resourceA.er_A_refC_resourceC.@resourceC"),
                       refs.ResourceReference)


def test_optional_decoration():
    tree = _build_node_tree("""namespace foo{
        archive A {
            @optional
            resourceA : vector< S >;
        }
        }
        """)

    r = tree.find(".foo.A.resourceA")
    assert_equal(1, len(r.decorations))
    assert_in("optional", r.decorations[0])
    assert_true(r.optional)


def test_no_optional_decoration():
    tree = _build_node_tree("""namespace foo{
        archive A {
            resourceA : vector< S >;
        }
        }
        """)

    r = tree.find(".foo.A.resourceA")
    assert_equal(0, len(r.decorations))
    assert_false(r.optional)


def test_implicit_references_are_represented_correctly():
    tree = _build_node_tree("""namespace foo{
        struct A {
            refB : u64 : 64;
        }
        struct B { x : u64 : 64; }
        @bound_implicitly( Bound: resourceA, resourceB )
        archive X {
            resourceA : vector< A >;
            resourceB : vector< B >;
        }
        }
        """)

    b = tree.find(".foo.X.Bound")
    check_bound_resource(b, "Bound", ["resourceA", "resourceB"])


def test_multiple_archives_can_be_defined():
    tree = _build_node_tree("""namespace foo {
        struct S {
            x : u64 : 64;
        }

        archive A {
            resource1 : vector< S >;
        }

        struct F {
            x : u64 : 64;
        }

        archive B {
            resource0 : vector< F >;
            resource1 : vector< S >;
        }
        }
        """)

    assert_equal({".foo", ".foo.S", ".foo.S.x", ".foo.A", ".foo.A.resource1", ".foo.A.resource1.@S",
                  ".foo.F", ".foo.F.x", ".foo.B", ".foo.B.resource0", ".foo.B.resource0.@F",
                  ".foo.B.resource1",
                  ".foo.B.resource1.@S"},
                 tree.symbols())


def test_namespace_merging_works_for_separate_namespaces():
    tree = _build_node_tree("""
    namespace n1 {
        struct A {
            refN1 : u64 : 64;
        }
    }
    namespace n2 {
        struct A {
            refN2 : u64 : 64;
        }
    }
        """)

    assert_equal({'.n1', '.n1.A', '.n1.A.refN1',
                  '.n2', '.n2.A', '.n2.A.refN2'},
                 tree.symbols())


def test_namespace_merging_works_for_nested_namespaces():
    tree = _build_node_tree("""
    namespace n1 {
        struct A {
            refN1 : u64 : 64;
        }
    }
    namespace n1.n2 {
        struct A {
            refN2 : u64 : 64;
        }
    }
        """)

    assert_equal({'.n1', '.n1.A', '.n1.A.refN1',
                  '.n1.n2', '.n1.n2.A', '.n1.n2.A.refN2'},
                 tree.symbols())


def test_namespace_merging_works_for_same_namespaces_with_different_symbols():
    tree = _build_node_tree("""
    namespace n1.n2 {
        struct A {
            refN1 : u64 : 64;
        }
    }
    namespace n1.n2 {
        struct B {
            refN2 : u64 : 64;
        }
    }
        """)

    assert_equal({'.n1', '.n1.n2',
                  '.n1.n2.A', '.n1.n2.A.refN1',
                  '.n1.n2.B', '.n1.n2.B.refN2'},
                 tree.symbols())


def test_exceeding_field_width_results_in_an_error():
    with assert_raises(InvalidWidthError):
        _build_node_tree("""
        namespace n {
            struct A {
                f : u8 : 9;
            }
        } """)

def test_signed_enum_value_in_unsigned_enum():
    with assert_raises(InvalidSignError):
        _build_node_tree("""
        namespace n {
            enum A : u16 {
                VALUE_1 = -1
            }
        } """)

def test_not_enough_bits_for_enum_value():
    with assert_raises(InvalidEnumValueError):
        _build_node_tree("""
        namespace n {
            enum A : u8 {
                VALUE_1 = 256
            }
        } """)

def test_duplicate_enum_value():
    with assert_raises(DuplicateEnumValueError):
        _build_node_tree("""
        namespace n {
            enum A : u16 {
                VALUE_1 = 1,
                VALUE_2 = 0,
                VALUE_3
            }
        } """)

def test_not_enough_bits_in_enum_field():
    with assert_raises(InvalidEnumWidthError):
        tree = _build_node_tree("""
        namespace n {
            enum A : i16 {
                VALUE_1 = 127
            }
            struct B {
                f1 : A : 7;
            }
        } """)
        resolve_references(tree)
        _update_field_type_references(tree)

def test_enumeration():
    tree = _build_node_tree("""
    namespace n {
        enum A : u16 {
            VALUE_1,
            VALUE_2 = 4,
            VALUE_3,
            VALUE_4 = 0x10
        }
        struct B {
            f1 : A;
        }
    } """)
    resolve_references(tree)
    _update_field_type_references(tree)
    _compute_structure_sizes(tree)

    assert_equal({".n", ".n.A", ".n.A.VALUE_1", ".n.A.VALUE_2", ".n.A.VALUE_3", ".n.A.VALUE_4",
        ".n.B", ".n.B.f1", ".n.B.f1.@@n@A"}, tree.symbols())

    check_struct(tree.find(".n.B"), 16, 2)
    <|MERGE_RESOLUTION|>--- conflicted
+++ resolved
@@ -100,17 +100,11 @@
         const u32 bar2 = 19;
         }
         """)
-<<<<<<< HEAD
-    assert_equal({".foo", ".foo.bar", ".foo.foo"}, tree.symbols())
-    check_constant(tree.find(".foo.foo"), "i8", -17)
-    check_constant(tree.find(".foo.bar"), "u16", 0x42)
-=======
     assert_equal({".foo", ".foo.bar", ".foo.foo", ".foo.foo2", ".foo.bar2"}, tree.symbols())
     check_constant(tree.find(".foo.foo"), "i8", -17)
     check_constant(tree.find(".foo.bar"), "u16", 0x42)
     check_constant(tree.find(".foo.foo2"), "i16", -0x20)
     check_constant(tree.find(".foo.bar2"), "u32", 19)
->>>>>>> d5721f5c
 
 
 def test_duplicate_constants_raise_syntax_error():
