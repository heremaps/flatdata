--- conflicted
+++ resolved
@@ -22,20 +22,12 @@
 TEST( ResourceStorageTest, schema_is_checked_for_multi_vector )
 {
     std::unique_ptr< ResourceStorage > a = MemoryResourceStorage::create( );
-<<<<<<< HEAD
-    EXPECT_NO_THROW( ( {
+    auto create = [&] {
         auto v = a->create_multi_vector< TestIndexType32, AStruct >( resource_name, correct_schema,
                                                                      1024 );
         v.close( );
-    } ) );
-=======
-    auto create = [&] {
-        auto v
-            = a->create_multi_vector< TestIndexType32, AStruct >( resource_name, correct_schema );
-        v.close( );
     };
     EXPECT_NO_THROW( create( ) );
->>>>>>> 1aa68a69
 
     ASSERT_FALSE(
         ( a->read< MultiArrayView< TestIndexType32, AStruct > >( resource_name, incorrect_schema )
@@ -48,18 +40,11 @@
 TEST( ResourceStorageTest, schema_is_checked_for_external_vector )
 {
     std::unique_ptr< ResourceStorage > a = MemoryResourceStorage::create( );
-<<<<<<< HEAD
-    EXPECT_NO_THROW( ( {
+    auto create = [&] {
         auto v = a->create_external_vector< AStruct >( resource_name, correct_schema, 1024 );
-        v.close( );
-    } ) );
-=======
-    auto create = [&] {
-        auto v = a->create_external_vector< AStruct >( resource_name, correct_schema );
         v.close( );
     };
     EXPECT_NO_THROW( create( ) );
->>>>>>> 1aa68a69
 
     ASSERT_FALSE(
         ( a->read< ArrayView< AStruct > >( resource_name, incorrect_schema ).is_initialized( ) ) );
