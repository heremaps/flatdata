--- conflicted
+++ resolved
@@ -12,11 +12,8 @@
 from .generators.DotGenerator import DotGenerator
 from .generators.GoGenerator import GoGenerator
 from .generators.PythonGenerator import PythonGenerator
-<<<<<<< HEAD
 from .generators.RustGenerator import RustGenerator
-=======
 from .generators.FlatdataGenerator import FlatdataGenerator
->>>>>>> 82aa5326
 
 
 class Engine(object):
@@ -33,11 +30,8 @@
         "dot": DotGenerator,
         "go": GoGenerator,
         "py": PythonGenerator,
-<<<<<<< HEAD
         "rust": RustGenerator,
-=======
         "flatdata" : FlatdataGenerator
->>>>>>> 82aa5326
     }
 
     @classmethod
